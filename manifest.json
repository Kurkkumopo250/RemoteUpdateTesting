{
<<<<<<< HEAD
  "version": "0.0.3",
=======
  "version": "0.0.2",
>>>>>>> c123ce1a
  "files": [
    "updater.py",
    "main.py",
    "gui.py"
  ]
}<|MERGE_RESOLUTION|>--- conflicted
+++ resolved
@@ -1,9 +1,5 @@
 {
-<<<<<<< HEAD
   "version": "0.0.3",
-=======
-  "version": "0.0.2",
->>>>>>> c123ce1a
   "files": [
     "updater.py",
     "main.py",
